--- conflicted
+++ resolved
@@ -381,18 +381,10 @@
 class TransformerSeq2Seq(nn.Module):
 
     def __init__(self, emb_dim, hidden_dim, num_layers, heads, depth_size, filter_size, tokenizer,
-<<<<<<< HEAD
                  pretrained_file, pointer_gen, logger, char_pretrained_file=None, weight_sharing=True,
                  model_file_path=None, is_eval=False, load_optim=False, label_smoothing=-1, multi_input=False,
                  context_size=2, attention_pooling_type='mean', base_model='transformer', max_input_length=512,
-                 max_label_length=64):
-=======
-                 pretrained_file, pointer_gen, logger, weight_sharing=True, model_file_path=None, is_eval=False,
-                 load_optim=False, label_smoothing=-1, multi_input=False, context_size=2,
-                 attention_pooling_type='mean', base_model='transformer', max_input_length=512, max_label_length=64,
-                 dropout_p=0.1
-                 ):
->>>>>>> 1642bdf6
+                 max_label_length=64, dropout_p=0.1):
         super(TransformerSeq2Seq, self).__init__()
         self.tokenizer = tokenizer
         self.vocab_size = tokenizer.n_words
